--- conflicted
+++ resolved
@@ -4,7 +4,6 @@
 My mission is to bring power back to the average person on the internet.
 
 ## Description
-<<<<<<< HEAD
 By consuming only header level packet information Cove Security is able to detect attacks that are currently undetected by traditional rule based systems at a fraction of the compute cost
 
 ## Prerequisites
@@ -37,50 +36,6 @@
 ```docker-compose down```
 
 To monitor logs from all services   
-=======
-Cove Security learns intricate network traffic patterns and detects novel and known attacks with increasing accuracy as it analyzes and learns a better and better representation of the network. By consuming only header-level packet information Cove Security can detect attacks that are currently undetected by traditional rule-based systems at a fraction of the compute cost.  
-
-Cybersecurity companies currently charge an unimaginable amount of money for products that are just now catching up to modern machine learning techniques.
-
-## Getting Started
-### Recommended Hardware and Versioning
-
-#### Resources  
-CPU cores: 4  
-Memory: 4 Gb  
-Storage: 15 Gb
-
-#### Versioning on Windows with WSL and Docker Desktop
-Operating System: Windows 11 Home 23H2  
-Ubuntu: 22.04.1 LTS (via WSL if needed)  
-Docker Desktop Version: 4.32.0  
-Docker Engine Version: 27.0.3  
-Docker Compose Version: v2.28.1
-
-#### Versioning on Docker for Linux
-Operating System: Ubuntu 22.04.1 LTS or equivalent  
-Docker Engine Version: 27.0.3  
-Docker Compose Version: v2.28.1
-
-### Download and Run
-Installation Steps (from terminal)
-1. Clone the repo  
-   ```git clone https://github.com/theodore-brucker/Cove-Security.git```
-2. Go into the folder  
-   ```cd Cove-Security```
-3. Open docker-compose.yml and view the variables. This file handles the networking between the services.
-4. Build and Start Docker Containers
-Docker Compose to build and start all necessary services:  
-```docker-compose build```  
-```docker-compose up -d```  
-
-5. Once the services are running, you can access the web interface:  
-Dashboard: http://localhost:3000  
-Database UI: http://localhost:28081
-
-6. Monitor Logs and Services  
-You can monitor the logs of all services using:  
->>>>>>> 545f39d5
 ```docker-compose logs -f```  
 
 
